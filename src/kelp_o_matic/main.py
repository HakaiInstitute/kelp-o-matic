--- conflicted
+++ resolved
@@ -19,15 +19,7 @@
 from rich.traceback import install
 
 from kelp_o_matic.registry import model_registry
-<<<<<<< HEAD
-from kelp_o_matic.utils import (
-    get_local_model_dir,
-    is_url,
-    safe2tif as _safe2tif,
-)
-=======
-from kelp_o_matic.utils import get_local_model_dir, get_local_model_path, is_url
->>>>>>> d4fe4003
+from kelp_o_matic.utils import get_local_model_dir, is_url
 
 app = App()
 console = Console()
