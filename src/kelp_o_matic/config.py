"""Configuration models for segmentation processing and ONNX models."""

from __future__ import annotations

import importlib
from pathlib import Path
from typing import TYPE_CHECKING, Annotated, Any, Literal

from loguru import logger
from pydantic import AfterValidator, BaseModel, Field, PositiveInt

<<<<<<< HEAD
from kelp_o_matic.utils import (
    _all_positive,
    _is_odd_or_zero,
    download_dependencies,
)
=======
from kelp_o_matic.utils import _all_positive, _is_odd_or_zero, download_file_with_progress, get_local_model_path, is_url

if TYPE_CHECKING:
    from kelp_o_matic.reader import ImageReader
>>>>>>> d4fe4003


class ModelConfig(BaseModel):
    """ONNXModel configuration for ONNX semantic segmentation models."""

    cls_name: Annotated[str, "For dynamic loading of model class in registry"] = "kelp_o_matic.model.ONNXModel"
    name: Annotated[str, "The name of the model for the model registry"]
    description: Annotated[str | None, "Brief description of the model for the model registry"] = None
    revision: Annotated[str, "Model revision number. Date based versioning is preferred"]
    dependencies: Annotated[
        list[str],
        "List of files to download (URLs or local paths). Downloaded to model-specific cache subdirectory.",
    ]
    model_filename: Annotated[
        str,
        "Name of the file in dependencies list that is the ONNX model (e.g., 'model.onnx')",
    ]
    input_channels: PositiveInt = 3
    activation: (
        Annotated[
            Literal["sigmoid", "softmax"],
            "Final activation to apply to model outputs. "
            "If None, it is assumed that the output of the ONNX model are probabilities",
        ]
        | None
    ) = None

    normalization: (
        Literal[
            "standard",
            "image",
            "image_per_channel",
            "min_max",
            "min_max_per_channel",
        ]
        | None
    ) = "standard"
    mean: tuple[float, ...] | None = (0.485, 0.456, 0.406)
    std: tuple[float, ...] | None = (0.229, 0.224, 0.225)

    max_pixel_value: Annotated[
        float | Literal["auto"],
        "Value to scale input pixels by prior to normalization, or 'auto' to infer from the image datatype.",
    ] = "auto"
    default_output_value: Annotated[
        int,
        (
            "Value the model should output for tiles that are all the same colour (used to speed up processing by "
            "skipping background areas)"
        ),
    ] = 0
    nodata_value: Annotated[int, "The nodata value for the output raster"] = 0

    reader_class_name: Annotated[
        str,
        "Fully qualified class name of the ImageReader to use (e.g., 'kelp_o_matic.reader.TIFFReader')",
    ] = "kelp_o_matic.reader.TIFFReader"
    reader_kwargs: Annotated[
        dict[str, Any],
        "Additional keyword arguments to pass to the reader constructor",
    ] = {}

    @property
    def local_dependency_paths(self) -> dict[str, Path]:
        """Get local paths to all dependency files.

        Downloads dependencies in parallel if they are URLs and not yet cached.

        Returns:
            Dict mapping filenames to local paths for all dependencies
        """
        dep_paths = download_dependencies(self)
        # Create a dict mapping filename to path for easy lookup
        return {path.name: path for path in dep_paths}

    @property
    def local_model_path(self) -> Path:
        """Get the local path to the ONNX model file.

        Downloads all dependencies (including the model) if needed.

        Returns:
            Path to the local ONNX model file

        Raises:
            ValueError: If model_filename not found in dependencies
        """
        # Download all dependencies (this will be cached on subsequent calls)
        dep_paths = self.local_dependency_paths

        # Find the model file by name
        if self.model_filename not in dep_paths:
            raise ValueError(
                f"Model file '{self.model_filename}' not found in dependencies. "
                f"Available files: {list(dep_paths.keys())}"
            )

        model_path = dep_paths[self.model_filename]

        # Validate it's an ONNX file
        if not model_path.suffix.lower() == ".onnx":
            logger.warning(f"Model file does not have .onnx extension: {model_path}")

        return model_path

    def get_reader(self, input_path: str | Path) -> ImageReader:
        """Instantiate the configured ImageReader for the given input.

        Args:
            input_path: Path to the input file or directory

        Returns:
            An instantiated ImageReader configured for this model

        Raises:
            ValueError: If the reader class cannot be imported
            TypeError: If input_path is not compatible with the reader
        """
        # Dynamically import and instantiate the reader class
        try:
            module_name, class_name = self.reader_class_name.rsplit(".", 1)
            module = importlib.import_module(module_name)
            reader_class = getattr(module, class_name)
        except (ValueError, ImportError, AttributeError) as e:
            raise ValueError(f"Cannot load reader class '{self.reader_class_name}': {e}") from e

        # Prepare kwargs for reader initialization
        reader_init_kwargs = {
            **self.reader_kwargs,
        }

        # Instantiate the reader
        try:
            return reader_class(input_path, **reader_init_kwargs)
        except TypeError as e:
            # Filter out unknown kwargs for readers that don't accept them
            raise TypeError(f"Cannot instantiate {self.reader_class_name} with the provided arguments: {e}") from e


class ProcessingConfig(BaseModel):
    """Configuration for image processing parameters."""

    crop_size: Annotated[int, Field(gt=0, multiple_of=2)]
    band_order: Annotated[list[int], Field(min_length=1), AfterValidator(_all_positive)]
    batch_size: PositiveInt = 1
    blur_kernel_size: Annotated[int, Field(ge=0), AfterValidator(_is_odd_or_zero)] = 5
    morph_kernel_size: Annotated[int, Field(ge=0), AfterValidator(_is_odd_or_zero)] = 0

    @property
    def stride(self) -> int:
        """Calculate the stride based on tile size and 50% overlap."""
        return int(self.crop_size * 0.5)

    @property
    def apply_morphological_ops(self) -> bool:
        """Whether to apply morphological operations."""
        return self.morph_kernel_size > 1

    @property
    def apply_median_blur(self) -> bool:
        """Whether to apply median blur."""
        return self.blur_kernel_size > 1


if __name__ == "__main__":
    config = ModelConfig(
        name="kelp_ps8b",
        revision="20250626",
        description="Kelp segmentation model for 8-band PlanetScope imagery.",
        dependencies=[
            "https://hakai-triton-models-bf426c24.s3.us-east-1.amazonaws.com/kelp_segmentation_ps8b_model/1/model.onnx"
        ],
        model_filename="model.onnx",
        normalization="standard",
        activation=None,
        mean=(1720.0, 1715.0, 1913.0, 2088.0, 2274.0, 2290.0, 2613.0, 3970.0),
        std=(747.0, 698.0, 739.0, 768.0, 849.0, 868.0, 849.0, 914.0),
        max_pixel_value=1.0,
    )

    with open(Path("./default_configs") / f"{config.name}.json", "w") as f:
        f.write(config.model_dump_json(indent=4, exclude_none=True))<|MERGE_RESOLUTION|>--- conflicted
+++ resolved
@@ -9,18 +9,10 @@
 from loguru import logger
 from pydantic import AfterValidator, BaseModel, Field, PositiveInt
 
-<<<<<<< HEAD
-from kelp_o_matic.utils import (
-    _all_positive,
-    _is_odd_or_zero,
-    download_dependencies,
-)
-=======
-from kelp_o_matic.utils import _all_positive, _is_odd_or_zero, download_file_with_progress, get_local_model_path, is_url
+from kelp_o_matic.utils import _all_positive, _is_odd_or_zero, download_dependencies
 
 if TYPE_CHECKING:
     from kelp_o_matic.reader import ImageReader
->>>>>>> d4fe4003
 
 
 class ModelConfig(BaseModel):
