--- conflicted
+++ resolved
@@ -12,12 +12,7 @@
 
     We recommend using `uv` to manage your environment. It is faster than standard Python tools and simplifies the setup process across Windows, macOS, and Linux.
 
-<<<<<<< HEAD
     ### 1. Install `uv`
-=======
-We recommend using a virtual environment to manage your Python packages. This will help avoid conflicts with other
-packages and system installations.
->>>>>>> 3ddeada3
 
     If you haven't installed `uv` yet, run the command for your operating system:
 
