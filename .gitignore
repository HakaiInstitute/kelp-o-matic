### VisualStudioCode template
.vscode/*
!.vscode/settings.json
!.vscode/tasks.json
!.vscode/launch.json
!.vscode/extensions.json
*.code-workspace

# Local History for Visual Studio Code
.history/

### JetBrains template
# Covers JetBrains IDEs: IntelliJ, RubyMine, PhpStorm, AppCode, PyCharm, CLion, Android Studio, WebStorm and Rider
# Reference: https://intellij-support.jetbrains.com/hc/en-us/articles/206544839

# User-specific stuff
.idea/**/workspace.xml
.idea/**/tasks.xml
.idea/**/usage.statistics.xml
.idea/**/dictionaries
.idea/**/shelf

# Generated files
.idea/**/contentModel.xml

# Sensitive or high-churn files
.idea/**/dataSources/
.idea/**/dataSources.ids
.idea/**/dataSources.local.xml
.idea/**/sqlDataSources.xml
.idea/**/dynamic.xml
.idea/**/uiDesigner.xml
.idea/**/dbnavigator.xml

# Gradle
.idea/**/gradle.xml
.idea/**/libraries

# Gradle and Maven with auto-import
# When using Gradle or Maven with auto-import, you should exclude module files,
# since they will be recreated, and may cause churn.  Uncomment if using
# auto-import.
# .idea/artifacts
# .idea/compiler.xml
# .idea/jarRepositories.xml
# .idea/modules.xml
# .idea/*.iml
# .idea/modules
# *.iml
# *.ipr

# CMake
cmake-build-*/

# Mongo Explorer plugin
.idea/**/mongoSettings.xml

# File-based project format
*.iws

# IntelliJ
out/

# mpeltonen/sbt-idea plugin
.idea_modules/

# JIRA plugin
atlassian-ide-plugin.xml

# Cursive Clojure plugin
.idea/replstate.xml

# Crashlytics plugin (for Android Studio and IntelliJ)
com_crashlytics_export_strings.xml
crashlytics.properties
crashlytics-build.properties
fabric.properties

# Editor-based Rest Client
.idea/httpRequests

# Android studio 3.1+ serialized cache file
.idea/caches/build_file_checksums.ser

### Linux template
*~

# temporary files which can be created if a process still has a handle open of a deleted file
.fuse_hidden*

# KDE directory preferences
.directory

# Linux trash folder which might appear on any partition or disk
.Trash-*

# .nfs files are created when an open file is removed but is still being accessed
.nfs*

### Vim template
# Swap
[._]*.s[a-v][a-z]
!*.svg  # comment out if you don't need vector files
[._]*.sw[a-p]
[._]s[a-rt-v][a-z]
[._]ss[a-gi-z]
[._]sw[a-p]

# Session
Session.vim
Sessionx.vim

# Auto-generated tag files
tags
# Persistent undo
[._]*.un~

### JupyterNotebooks template
# gitignore template for Jupyter Notebooks
# website: http://jupyter.org/

.ipynb_checkpoints
*/.ipynb_checkpoints/*

# IPython
profile_default/
ipython_config.py

# Remove previous ipynb_checkpoints
#   git rm -r .ipynb_checkpoints/

### Python template
# Byte-compiled / optimized / DLL files
__pycache__/
*.py[cod]
*$py.class

# C extensions
*.so

# Distribution / packaging
.Python
build/
develop-eggs/
dist/
downloads/
eggs/
.eggs/
lib/
lib64/
parts/
sdist/
var/
wheels/
share/python-wheels/
*.egg-info/
.installed.cfg
*.egg
MANIFEST

# PyInstaller
#  Usually these files are written by a python script from a template
#  before PyInstaller builds the exe, so as to inject date/other infos into it.
*.manifest
*.spec

# Installer logs
pip-log.txt
pip-delete-this-directory.txt

# Unit test / coverage reports
htmlcov/
.tox/
.nox/
.coverage
.coverage.*
.cache
nosetests.xml
coverage.xml
*.cover
*.py,cover
.hypothesis/
.pytest_cache/
cover/

# Translations
*.mo
*.pot

# Django stuff:
*.log
local_settings.py
db.sqlite3
db.sqlite3-journal

# Flask stuff:
instance/
.webassets-cache

# Scrapy stuff:
.scrapy

# Sphinx documentation
docs/_build/

# PyBuilder
.pybuilder/
target/

# pyenv
#   For a library or package, you might want to ignore these files since the code is
#   intended to run in multiple environments; otherwise, check them in:
# .python-version

# pipenv
#   According to pypa/pipenv#598, it is recommended to include Pipfile.lock in version control.
#   However, in case of collaboration, if having platform-specific dependencies or dependencies
#   having no cross-platform support, pipenv may install dependencies that don't work, or not
#   install all needed dependencies.
#Pipfile.lock

# PEP 582; used by e.g. github.com/David-OConnor/pyflow
__pypackages__/

# Celery stuff
celerybeat-schedule
celerybeat.pid

# SageMath parsed files
*.sage.py

# Environments
.env
.venv
env/
venv/
ENV/
env.bak/
venv.bak/

# Spyder project settings
.spyderproject
.spyproject

# Rope project settings
.ropeproject

# mkdocs documentation
/site

# mypy
.mypy_cache/
.dmypy.json
dmypy.json

# Pyre type checker
.pyre/

# pytype static type analyzer
.pytype/

# Cython debug symbols
cython_debug/

### macOS
# General
.DS_Store
.AppleDouble
.LSOverride

# Icon must end with two \r
Icon

# Thumbnails
._*

# Files that might appear in the root of a volume
.DocumentRevisions-V100
.fseventsd
.Spotlight-V100
.TemporaryItems
.Trashes
.VolumeIcon.icns
.com.apple.timemachine.donotpresent

# Directories potentially created on remote AFP share
.AppleDB
.AppleDesktop
Network Trash Folder
Temporary Items
.apdisk

### Custom
testdata/

conda/noarch/

conda/linux-64/

conda/channeldata.json

conda/index.html

.idea/

*.profile

output

modelfiles/

<<<<<<< HEAD
*.onnx

*.ckpt
=======
*.ckpt

*.onnx
>>>>>>> e7402fe7
<|MERGE_RESOLUTION|>--- conflicted
+++ resolved
@@ -309,12 +309,6 @@
 
 modelfiles/
 
-<<<<<<< HEAD
-*.onnx
-
 *.ckpt
-=======
-*.ckpt
-
-*.onnx
->>>>>>> e7402fe7
+
+*.onnx